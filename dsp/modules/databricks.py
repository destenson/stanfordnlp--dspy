--- conflicted
+++ resolved
@@ -1,17 +1,3 @@
-<<<<<<< HEAD
-import logging
-
-# Configure logging
-logging.basicConfig(
-    level=logging.INFO,
-    format="%(message)s",
-    handlers=[
-        logging.FileHandler("openai_usage.log"),
-    ],
-)
-
-=======
->>>>>>> 696f2d2e
 import functools
 import json
 from typing import Literal, Optional
@@ -24,10 +10,7 @@
 try:
     import openai.error
     from openai.openai_object import OpenAIObject
-<<<<<<< HEAD
 
-=======
->>>>>>> 696f2d2e
     ERRORS = (openai.error.RateLimitError, openai.error.ServiceUnavailableError, openai.error.APIError)
 except Exception:
     ERRORS = (openai.RateLimitError, openai.APIError)
