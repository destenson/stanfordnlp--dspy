from abc import ABC, abstractmethod


class LM(ABC):
    """Abstract class for language models."""

    def __init__(self, model):
        self.kwargs = {
            "model": model,
            "temperature": 0.0,
            "max_tokens": 150,
            "top_p": 1,
            "frequency_penalty": 0,
            "presence_penalty": 0,
            "n": 1,
        }
        self.provider = "default"

        self.history = []

    @abstractmethod
    def basic_request(self, prompt, **kwargs):
        pass

    def request(self, prompt, **kwargs):
        return self.basic_request(prompt, **kwargs)

    def print_green(self, text: str, end: str = "\n"):
        return "\x1b[32m" + str(text) + "\x1b[0m" + end

    def print_red(self, text: str, end: str = "\n"):
        return "\x1b[31m" + str(text) + "\x1b[0m" + end

    def inspect_history(self, n: int = 1, skip: int = 0):
        """Prints the last n prompts and their completions.

        TODO: print the valid choice that contains filled output field instead of the first.
        """
        provider: str = self.provider

        last_prompt = None
        printed = []
        n = n + skip

        for x in reversed(self.history[-100:]):
            prompt = x["prompt"]

            if prompt != last_prompt:
<<<<<<< HEAD
                if provider in ["clarifai", "google", "groq", "Bedrock", "Sagemaker", "claude"]:
=======
                if (
                    provider == "clarifai"
                    or provider == "google"
                    or provider == "groq"
                    or provider == "Bedrock"
                    or provider == "Sagemaker"
                ):
>>>>>>> 61fd5ccd
                    printed.append((prompt, x["response"]))
                elif provider == "anthropic":
                    blocks = [{"text": block.text} for block in x["response"].content if block.type == "text"]
                    printed.append((prompt, blocks))
                elif provider == "cohere":
                    printed.append((prompt, x["response"].generations))
                elif provider == "mistral":
                    printed.append((prompt, x["response"].choices))
                elif provider == "cloudflare":
                    printed.append((prompt, [x["response"]]))
                elif provider == "ibm":
                    printed.append((prompt, x))
                else:
                    printed.append((prompt, x["response"]["choices"]))

            last_prompt = prompt

            if len(printed) >= n:
                break

        printing_value = ""
        for idx, (prompt, choices) in enumerate(reversed(printed)):
            # skip the first `skip` prompts
            if (n - idx - 1) < skip:
                continue
            printing_value += "\n\n\n"
            printing_value += prompt

            text = ""
            if provider == "cohere" or provider == "Bedrock" or provider == "Sagemaker":
                text = choices
            elif provider == "openai" or provider == "ollama":
                text = ' ' + self._get_choice_text(choices[0]).strip()
            elif provider == "clarifai" or provider == "claude":
                text = choices
            elif provider == "groq":
                text = " " + choices
            elif provider == "google":
                text = choices[0].parts[0].text
            elif provider == "mistral":
                text = choices[0].message.content
            elif provider == "cloudflare":
                text = choices[0]
            elif provider == "ibm":
                text = choices
            else:
                text = choices[0]["text"]
            printing_value += self.print_green(text, end="")

            if len(choices) > 1 and isinstance(choices, list):
                printing_value += self.print_red(f" \t (and {len(choices)-1} other completions)", end="")

            printing_value += "\n\n\n"

        print(printing_value)
        return printing_value

    @abstractmethod
    def __call__(self, prompt, only_completed=True, return_sorted=False, **kwargs):
        pass

    def copy(self, **kwargs):
        """Returns a copy of the language model with the same parameters."""
        kwargs = {**self.kwargs, **kwargs}
        model = kwargs.pop("model")

        return self.__class__(model=model, **kwargs)<|MERGE_RESOLUTION|>--- conflicted
+++ resolved
@@ -46,9 +46,6 @@
             prompt = x["prompt"]
 
             if prompt != last_prompt:
-<<<<<<< HEAD
-                if provider in ["clarifai", "google", "groq", "Bedrock", "Sagemaker", "claude"]:
-=======
                 if (
                     provider == "clarifai"
                     or provider == "google"
@@ -56,7 +53,6 @@
                     or provider == "Bedrock"
                     or provider == "Sagemaker"
                 ):
->>>>>>> 61fd5ccd
                     printed.append((prompt, x["response"]))
                 elif provider == "anthropic":
                     blocks = [{"text": block.text} for block in x["response"].content if block.type == "text"]
@@ -89,7 +85,7 @@
             if provider == "cohere" or provider == "Bedrock" or provider == "Sagemaker":
                 text = choices
             elif provider == "openai" or provider == "ollama":
-                text = ' ' + self._get_choice_text(choices[0]).strip()
+                text = " " + self._get_choice_text(choices[0]).strip()
             elif provider == "clarifai" or provider == "claude":
                 text = choices
             elif provider == "groq":
