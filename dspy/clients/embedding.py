import litellm
import numpy as np


class Embedder:
    """DSPy embedding class.

    The class for computing embeddings for text inputs. This class provides a unified interface for both:

    1. Hosted embedding models (e.g. OpenAI's text-embedding-3-small) via litellm integration
    2. Custom embedding functions that you provide

    For hosted models, simply pass the model name as a string (e.g., "openai/text-embedding-3-small"). The class will use
    litellm to handle the API calls and caching.

    For custom embedding models, pass a callable function that:
    - Takes a list of strings as input.
    - Returns embeddings as either:
        - A 2D numpy array of float32 values
        - A 2D list of float32 values
    - Each row should represent one embedding vector

    Args:
        model: The embedding model to use. This can be either a string (representing the name of the hosted embedding
            model, must be an embedding model supported by litellm) or a callable that represents a custom embedding
            model.
        batch_size (int, optional): The default batch size for processing inputs in batches. Defaults to 200.
        caching (bool, optional): Whether to cache the embedding response when using a hosted model. Defaults to True.
        **kwargs: Additional default keyword arguments to pass to the embedding model.

    Examples:
        Example 1: Using a hosted model.

        ```python
        import dspy

        embedder = dspy.Embedder("openai/text-embedding-3-small", batch_size=100)
        embeddings = embedder(["hello", "world"])

        assert embeddings.shape == (2, 1536)
        ```

        Example 2: Using a custom function.

        ```python
        import dspy
        import numpy as np

        def my_embedder(texts):
            return np.random.rand(len(texts), 10)

        embedder = dspy.Embedder(my_embedder)
        embeddings = embedder(["hello", "world"], batch_size=1)

        assert embeddings.shape == (2, 10)
        ```
    """

<<<<<<< HEAD
    def __init__(self, model, api_key=None):
        self.model = model
        self.api_key = api_key
=======
    def __init__(self, model, batch_size=200, caching=True, **kwargs):
        self.model = model
        self.batch_size = batch_size
        self.caching = caching
        self.default_kwargs = kwargs
>>>>>>> 1b10e234

    def __call__(self, inputs, batch_size=None, caching=None, **kwargs):
        """Compute embeddings for the given inputs.

        Args:
            inputs: The inputs to compute embeddings for, can be a single string or a list of strings.
            batch_size (int, optional): The batch size for processing inputs. If None, defaults to the batch_size set during initialization.
            caching (bool, optional): Whether to cache the embedding response when using a hosted model. If None, defaults to the caching setting from initialization.
            **kwargs: Additional keyword arguments to pass to the embedding model. These will override the default kwargs provided during initialization.

        Returns:
            numpy.ndarray: If the input is a single string, returns a 1D numpy array representing the embedding.
            If the input is a list of strings, returns a 2D numpy array of embeddings, one embedding per row.
        """

        if isinstance(inputs, str):
            is_single_input = True
            inputs = [inputs]
<<<<<<< HEAD

        if isinstance(self.model, str):
            if any(key in kwargs for key in ["model", "input", "api_key"]):
                raise ValueError("`model`, `input`, and `api_key` cannot be provided as keyword arguments.")

            kwargs["model"] = self.model
            kwargs["input"] = inputs
            kwargs["api_key"] = self.api_key
            embedding_response = litellm.embedding(**kwargs, caching=caching)
            return np.array([data["embedding"] for data in embedding_response.data], dtype=np.float32)
        elif callable(self.model):
            return np.array(self.model(inputs, **kwargs), dtype=np.float32)
=======
>>>>>>> 1b10e234
        else:
            is_single_input = False

        assert all(isinstance(inp, str) for inp in inputs), "All inputs must be strings."

        if batch_size is None:
            batch_size = self.batch_size
        if caching is None:
            caching = self.caching

        merged_kwargs = self.default_kwargs.copy()
        merged_kwargs.update(kwargs)

        embeddings_list = []

        def chunk(inputs_list, size):
            for i in range(0, len(inputs_list), size):
                yield inputs_list[i : i + size]

        for batch_inputs in chunk(inputs, batch_size):
            if isinstance(self.model, str):
                embedding_response = litellm.embedding(
                    model=self.model, input=batch_inputs, caching=caching, **merged_kwargs
                )
                batch_embeddings = [data["embedding"] for data in embedding_response.data]
            elif callable(self.model):
                batch_embeddings = self.model(batch_inputs, **merged_kwargs)
            else:
                raise ValueError(
                    f"`model` in `dspy.Embedder` must be a string or a callable, but got {type(self.model)}."
                )

            embeddings_list.extend(batch_embeddings)

        embeddings = np.array(embeddings_list, dtype=np.float32)

        if is_single_input:
            return embeddings[0]
        else:
            return embeddings<|MERGE_RESOLUTION|>--- conflicted
+++ resolved
@@ -56,17 +56,11 @@
         ```
     """
 
-<<<<<<< HEAD
-    def __init__(self, model, api_key=None):
-        self.model = model
-        self.api_key = api_key
-=======
     def __init__(self, model, batch_size=200, caching=True, **kwargs):
         self.model = model
         self.batch_size = batch_size
         self.caching = caching
         self.default_kwargs = kwargs
->>>>>>> 1b10e234
 
     def __call__(self, inputs, batch_size=None, caching=None, **kwargs):
         """Compute embeddings for the given inputs.
@@ -85,21 +79,6 @@
         if isinstance(inputs, str):
             is_single_input = True
             inputs = [inputs]
-<<<<<<< HEAD
-
-        if isinstance(self.model, str):
-            if any(key in kwargs for key in ["model", "input", "api_key"]):
-                raise ValueError("`model`, `input`, and `api_key` cannot be provided as keyword arguments.")
-
-            kwargs["model"] = self.model
-            kwargs["input"] = inputs
-            kwargs["api_key"] = self.api_key
-            embedding_response = litellm.embedding(**kwargs, caching=caching)
-            return np.array([data["embedding"] for data in embedding_response.data], dtype=np.float32)
-        elif callable(self.model):
-            return np.array(self.model(inputs, **kwargs), dtype=np.float32)
-=======
->>>>>>> 1b10e234
         else:
             is_single_input = False
 
