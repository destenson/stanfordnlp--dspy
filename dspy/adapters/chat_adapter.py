import re
from typing import Any, Union
from dsp.adapters.base_template import Field
from dspy.signatures.signature import Signature
from .base import Adapter
from .image_utils import encode_image, Image

import ast
import json
import enum
import inspect
import pydantic
import textwrap
from itertools import chain
from pydantic import TypeAdapter
from collections.abc import Mapping
from pydantic.fields import FieldInfo
from typing import Dict, KeysView, List, Literal, NamedTuple, get_args, get_origin

from dspy.adapters.base import Adapter
from ..signatures.field import OutputField
from ..signatures.signature import SignatureMeta
from ..signatures.utils import get_dspy_field_type

field_header_pattern = re.compile(r"\[\[ ## (\w+) ## \]\]")


class FieldInfoWithName(NamedTuple):
    name: str
    info: FieldInfo


# Built-in field indicating that a chat turn has been completed.
BuiltInCompletedOutputFieldInfo = FieldInfoWithName(name="completed", info=OutputField())

class ChatAdapter(Adapter):
<<<<<<< HEAD
=======
    """
    ChatAdapter is used to format and parse data for chat-based LLMs.
    """
>>>>>>> 1df86fa3

    def format(self, signature: Signature, demos: list[dict[str, Any]], inputs: dict[str, Any]) -> list[dict[str, Any]]:
        messages: list[dict[str, Any]] = []

        # Extract demos where some of the output_fields are not filled in.
        incomplete_demos = [demo for demo in demos if not all(k in demo and demo[k] is not None for k in signature.fields)]
        complete_demos = [demo for demo in demos if demo not in incomplete_demos]
        # Filter out demos that don't have at least one input and one output field.
        incomplete_demos = [
            demo
            for demo in incomplete_demos
            if any(k in demo for k in signature.input_fields) and any(k in demo for k in signature.output_fields)
        ]

        demos = incomplete_demos + complete_demos

        prepared_instructions = prepare_instructions(signature)
        messages.append({"role": "system", "content": prepared_instructions})

        for demo in demos:
            messages.append(format_turn(signature, demo, role="user", incomplete=demo in incomplete_demos))
            messages.append(format_turn(signature, demo, role="assistant", incomplete=demo in incomplete_demos))

        messages.append(format_turn(signature, inputs, role="user"))
        return messages

    def parse(self, signature, completion, _parse_values=True):
        sections = [(None, [])]

        for line in completion.splitlines():
            match = field_header_pattern.match(line.strip())
            if match:
                sections.append((match.group(1), []))
            else:
                sections[-1][1].append(line)

        sections = [(k, "\n".join(v).strip()) for k, v in sections]

        fields = {}
        for k, v in sections:
            if (k not in fields) and (k in signature.output_fields):
                try:
                    fields[k] = parse_value(v, signature.output_fields[k].annotation) if _parse_values else v
                except Exception as e:
                    raise ValueError(
                        f"Error parsing field {k}: {e}.\n\n\t\tOn attempting to parse the value\n```\n{v}\n```"
                    )

        if fields.keys() != signature.output_fields.keys():
            raise ValueError(f"Expected {signature.output_fields.keys()} but got {fields.keys()}")

        return fields

<<<<<<< HEAD
    # TODO(PR): Looks ok?
    def format_finetune_data(self, signature, demos, inputs, outputs):
        # Get system + user messages
        messages = self.format(signature, demos, inputs)

        # Add the assistant message
        role = "assistant"
        incomplete = False
        assistant_message = format_turn(signature, outputs, role, incomplete)
        messages.append(assistant_message)

        # Wrap the messages in a dictionary with a "messages" key
        return dict(messages=messages)
=======
    def format_turn(self, signature, values, role, incomplete=False):
        return format_turn(signature, values, role, incomplete)

    def format_fields(self, signature, values, role):
        fields_with_values = {
            FieldInfoWithName(name=field_name, info=field_info): values.get(
                field_name, "Not supplied for this particular example."
            )
            for field_name, field_info in signature.fields.items()
            if field_name in values
        }

        return format_fields(fields_with_values)
        
        
>>>>>>> 1df86fa3

def format_blob(blob):
    if "\n" not in blob and "«" not in blob and "»" not in blob:
        return f"«{blob}»"

    modified_blob = blob.replace("\n", "\n    ")
    return f"«««\n    {modified_blob}\n»»»"


def format_input_list_field_value(value: List[Any]) -> str:
    """
    Formats the value of an input field of type List[Any].

    Args:
      value: The value of the list-type input field.
    Returns:
      A string representation of the input field's list value.
    """
    if len(value) == 0:
        return "N/A"
    if len(value) == 1:
        return format_blob(value[0])

    return "\n".join([f"[{idx+1}] {format_blob(txt)}" for idx, txt in enumerate(value)])

def _serialize_for_json(value):
    if isinstance(value, pydantic.BaseModel):
        return value.model_dump()
    elif isinstance(value, list):
        return [_serialize_for_json(item) for item in value]
    elif isinstance(value, dict):
        return {key: _serialize_for_json(val) for key, val in value.items()}
    else:
        return value

def _format_field_value(field_info: FieldInfo, value: Any, assume_text=True) -> Union[str, dict]:
    """
    Formats the value of the specified field according to the field's DSPy type (input or output),
    annotation (e.g. str, int, etc.), and the type of the value itself.

    Args:
      field_info: Information about the field, including its DSPy field type and annotation.
      value: The value of the field.
    Returns:
      The formatted value of the field, represented as a string.
    """
    string_value = None
    if isinstance(value, list) and field_info.annotation is str:
        # If the field has no special type requirements, format it as a nice numbered list for the LM.
        string_value = format_input_list_field_value(value)
    elif isinstance(value, pydantic.BaseModel) or isinstance(value, dict) or isinstance(value, list):
        string_value = json.dumps(_serialize_for_json(value))
    else:
        string_value = str(value)

    if assume_text:
        return string_value
    elif (isinstance(value, Image) or field_info.annotation == Image):
        # This validation should happen somewhere else
        # Safe to import PIL here because it's only imported when an image is actually being formatted
        try:
            import PIL
        except ImportError:
            raise ImportError("PIL is required to format images; Run `pip install pillow` to install it.")
        image_value = value
        if not isinstance(image_value, Image):
            if isinstance(image_value, dict) and "url" in image_value:
                image_value = image_value["url"]
            elif isinstance(image_value, str):
                image_value = encode_image(image_value)
            elif isinstance(image_value, PIL.Image.Image):
                image_value = encode_image(image_value)
            assert isinstance(image_value, str)
            image_value = Image(url=image_value)
        return {"type": "image_url", "image_url": image_value.model_dump()}
    else:
        return {"type": "text", "text": string_value}



def format_fields(fields_with_values: Dict[FieldInfoWithName, Any], assume_text=True) -> Union[str, List[dict]]:
    """
    Formats the values of the specified fields according to the field's DSPy type (input or output),
    annotation (e.g. str, int, etc.), and the type of the value itself. Joins the formatted values
    into a single string, which is is a multiline string if there are multiple fields.

    Args:
      fields_with_values: A dictionary mapping information about a field to its corresponding
                          value.
    Returns:
      The joined formatted values of the fields, represented as a string or a list of dicts
    """
    output = []
    for field, field_value in fields_with_values.items():
        formatted_field_value = _format_field_value(field_info=field.info, value=field_value, assume_text=assume_text)
        if assume_text:
            output.append(f"[[ ## {field.name} ## ]]\n{formatted_field_value}")
        else:
            output.append({"type": "text", "text": f"[[ ## {field.name} ## ]]\n"})
            if isinstance(formatted_field_value, dict) and formatted_field_value.get("type") == "image_url":
                output.append(formatted_field_value)
            else:
                output[-1]["text"] += formatted_field_value["text"]
    if assume_text:
        return "\n\n".join(output).strip()
    else:
        return output

def parse_value(value, annotation):
    if annotation is str:
        return str(value)
    
    parsed_value = value

    if isinstance(annotation, enum.EnumMeta):
        parsed_value = annotation[value]
    elif isinstance(value, str):
        try:
            parsed_value = json.loads(value)
        except json.JSONDecodeError:
            try:
                parsed_value = ast.literal_eval(value)
            except (ValueError, SyntaxError):
                parsed_value = value
    
    return TypeAdapter(annotation).validate_python(parsed_value)


def format_turn(signature, values, role, incomplete=False): 
    fields_to_collapse = []      
    """
    Constructs a new message ("turn") to append to a chat thread. The message is carefully formatted
    so that it can instruct an LLM to generate responses conforming to the specified DSPy signature.

    Args:
      signature: The DSPy signature to which future LLM responses should conform.
      values: A dictionary mapping field names (from the DSPy signature) to corresponding values
              that should be included in the message.
      role: The role of the message, which can be either "user" or "assistant".
      incomplete: If True, indicates that output field values are present in the set of specified
                  ``values``. If False, indicates that ``values`` only contains input field values.
    Returns:
      A chat message that can be appended to a chat thread. The message contains two string fields:
      ``role`` ("user" or "assistant") and ``content`` (the message text).
    """
    content = []

    if role == "user":
        fields: Dict[str, FieldInfo] = signature.input_fields
        if incomplete:
            fields_to_collapse.append({"type": "text", "text": "This is an example of the task, though some input or output fields are not supplied."})
    else:
        fields: Dict[str, FieldInfo] = signature.output_fields
        # Add the built-in field indicating that the chat turn has been completed
        fields[BuiltInCompletedOutputFieldInfo.name] = BuiltInCompletedOutputFieldInfo.info
        values = {**values, BuiltInCompletedOutputFieldInfo.name: ""}
    field_names: KeysView = fields.keys()
    if not incomplete:
        if not set(values).issuperset(set(field_names)):
            raise ValueError(f"Expected {field_names} but got {values.keys()}")
    
    fields_to_collapse.extend(format_fields(
        fields_with_values={
            FieldInfoWithName(name=field_name, info=field_info): values.get(
                field_name, "Not supplied for this particular example."
            )
            for field_name, field_info in fields.items()
        },
        assume_text=False
    ))

    if role == "user":
        output_fields = list(signature.output_fields.keys())
        def type_info(v):
            return f" (must be formatted as a valid Python {get_annotation_name(v.annotation)})" \
                if v.annotation is not str else ""
        if output_fields:
            fields_to_collapse.append({
                "type": "text",
                "text":  "Respond with the corresponding output fields, starting with the field "
                + ", then ".join(f"`[[ ## {f} ## ]]`{type_info(v)}" for f, v in signature.output_fields.items())
                + ", and then ending with the marker for `[[ ## completed ## ]]`."
            })
        
    # flatmap the list if any items are lists otherwise keep the item
    flattened_list = list(chain.from_iterable(
        item if isinstance(item, list) else [item] for item in fields_to_collapse
    ))

    if all(message.get("type", None) == "text" for message in flattened_list):
        content = "\n\n".join(message.get("text") for message in flattened_list)
        return {"role": role, "content": content}

    # Collapse all consecutive text messages into a single message.
    collapsed_messages = []
    for item in flattened_list:
        # First item is always added
        if not collapsed_messages:
            collapsed_messages.append(item)
            continue
        
        # If current item is image, add to collapsed_messages
        if item.get("type") == "image_url":
            if collapsed_messages[-1].get("type") == "text":
                collapsed_messages[-1]["text"] += "\n"
            collapsed_messages.append(item)
        # If previous item is text and current item is text, append to previous item
        elif collapsed_messages[-1].get("type") == "text":
            collapsed_messages[-1]["text"] += "\n\n" + item["text"]
        # If previous item is not text(aka image), add current item as a new item
        else:
            item["text"] = "\n\n" + item["text"]
            collapsed_messages.append(item)

    return {"role": role, "content": collapsed_messages}


def get_annotation_name(annotation):
    origin = get_origin(annotation)
    args = get_args(annotation)
    if origin is None:
        if hasattr(annotation, "__name__"):
            return annotation.__name__
        else:
            return str(annotation)
    else:
        args_str = ", ".join(get_annotation_name(arg) for arg in args)
        return f"{get_annotation_name(origin)}[{args_str}]"


def enumerate_fields(fields: dict[str, Field]) -> str:
    parts = []
    for idx, (k, v) in enumerate(fields.items()):
        parts.append(f"{idx+1}. `{k}`")
        parts[-1] += f" ({get_annotation_name(v.annotation)})"
        parts[-1] += f": {v.json_schema_extra['desc']}" if v.json_schema_extra["desc"] != f"${{{k}}}" else ""

    return "\n".join(parts).strip()


def move_type_to_front(d):
    # Move the 'type' key to the front of the dictionary, recursively, for LLM readability/adherence.
    if isinstance(d, Mapping):
        return {k: move_type_to_front(v) for k, v in sorted(d.items(), key=lambda item: (item[0] != 'type', item[0]))}
    elif isinstance(d, list):
        return [move_type_to_front(item) for item in d]
    return d

def prepare_schema(type_):
    schema = pydantic.TypeAdapter(type_).json_schema()
    schema = move_type_to_front(schema)
    return schema

def prepare_instructions(signature: SignatureMeta):
    parts = []
    parts.append("Your input fields are:\n" + enumerate_fields(signature.input_fields))
    parts.append("Your output fields are:\n" + enumerate_fields(signature.output_fields))
    parts.append("All interactions will be structured in the following way, with the appropriate values filled in.")

    def field_metadata(field_name, field_info):
        type_ = field_info.annotation

        if get_dspy_field_type(field_info) == 'input' or type_ is str:
            desc = ""
        elif type_ is bool:
            desc = "must be True or False"
        elif type_ in (int, float):
            desc = f"must be a single {type_.__name__} value"
        elif inspect.isclass(type_) and issubclass(type_, enum.Enum):
            desc= f"must be one of: {'; '.join(type_.__members__)}"
        elif hasattr(type_, '__origin__') and type_.__origin__ is Literal:
            desc = f"must be one of: {'; '.join([str(x) for x in type_.__args__])}"
        else:
            desc = "must be pareseable according to the following JSON schema: "
            desc += json.dumps(prepare_schema(type_))

        desc = (" " * 8) + f"# note: the value you produce {desc}" if desc else ""
        return f"{{{field_name}}}{desc}"

    def format_signature_fields_for_instructions(fields: Dict[str, FieldInfo]):
        return format_fields(
            fields_with_values={
                FieldInfoWithName(name=field_name, info=field_info): field_metadata(field_name, field_info)
                for field_name, field_info in fields.items()
            },
            assume_text=True
        )

    parts.append(format_signature_fields_for_instructions(signature.input_fields))
    parts.append(format_signature_fields_for_instructions(signature.output_fields))
    parts.append(format_fields({BuiltInCompletedOutputFieldInfo: ""}, assume_text=True))
    instructions = textwrap.dedent(signature.instructions)
    objective = ("\n" + " " * 8).join([""] + instructions.splitlines())
    parts.append(f"In adhering to this structure, your objective is: {objective}")

    return "\n\n".join(parts).strip()<|MERGE_RESOLUTION|>--- conflicted
+++ resolved
@@ -34,13 +34,6 @@
 BuiltInCompletedOutputFieldInfo = FieldInfoWithName(name="completed", info=OutputField())
 
 class ChatAdapter(Adapter):
-<<<<<<< HEAD
-=======
-    """
-    ChatAdapter is used to format and parse data for chat-based LLMs.
-    """
->>>>>>> 1df86fa3
-
     def format(self, signature: Signature, demos: list[dict[str, Any]], inputs: dict[str, Any]) -> list[dict[str, Any]]:
         messages: list[dict[str, Any]] = []
 
@@ -93,7 +86,6 @@
 
         return fields
 
-<<<<<<< HEAD
     # TODO(PR): Looks ok?
     def format_finetune_data(self, signature, demos, inputs, outputs):
         # Get system + user messages
@@ -107,7 +99,6 @@
 
         # Wrap the messages in a dictionary with a "messages" key
         return dict(messages=messages)
-=======
     def format_turn(self, signature, values, role, incomplete=False):
         return format_turn(signature, values, role, incomplete)
 
@@ -123,7 +114,6 @@
         return format_fields(fields_with_values)
         
         
->>>>>>> 1df86fa3
 
 def format_blob(blob):
     if "\n" not in blob and "«" not in blob and "»" not in blob:
