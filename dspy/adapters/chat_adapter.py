--- conflicted
+++ resolved
@@ -263,14 +263,16 @@
     ))
 
     if role == "user":
-<<<<<<< HEAD
         output_fields = list(signature.output_fields.keys())
+        def type_info(v):
+            return f" (must be formatted as a valid Python {get_annotation_name(v.annotation)})" \
+                if v.annotation is not str else ""
         if output_fields:
             fields_to_collapse.append({
                 "type": "text",
-                "text": "Respond with the corresponding output fields, starting with the field "
-                + ", then ".join(f"`{f}`" for f in signature.output_fields)
-                + ", and then ending with the marker for `completed`."
+                "text":  "Respond with the corresponding output fields, starting with the field "
+                + ", then ".join(f"`[[ ## {f} ## ]]`{type_info(v)}" for f, v in signature.output_fields.items())
+                + ", and then ending with the marker for `[[ ## completed ## ]]`."
             })
         
     # flatmap the list if any items are lists otherwise keep the item
@@ -296,24 +298,6 @@
         content = "\n\n".join(message["text"] for message in collapsed_messages)
     else:
         content = collapsed_messages
-=======
-        def type_info(v):
-            return f" (must be formatted as a valid Python {get_annotation_name(v.annotation)})" \
-                if v.annotation is not str else ""
-        
-        if not incomplete:
-            content.append(
-                "Respond with the corresponding output fields, starting with the field "
-                + ", then ".join(f"`[[ ## {f} ## ]]`{type_info(v)}" for f, v in signature.output_fields.items())
-                + ", and then ending with the marker for `[[ ## completed ## ]]`."
-            )
-
-            # content.append(
-            #     "Respond with the corresponding output fields, starting with the field "
-            #     + ", then ".join(f"`{f}`" for f in signature.output_fields)
-            #     + ", and then ending with the marker for `completed`."
-            # )
->>>>>>> 803dff03
 
     return {"role": role, "content": content}
 
