--- conflicted
+++ resolved
@@ -69,15 +69,9 @@
         )
 
         return messages
-<<<<<<< HEAD
-
-    def parse(self, signature: Signature, completion: str) -> dict[str, Any]:
-        sections: list[tuple[str, str]] = [(None, [])]
-=======
     
     def parse(self, signature, completion, _parse_values=True):
         sections = [(None, [])]
->>>>>>> cdbea6eb
 
         for line in completion.splitlines():
             match = field_header_pattern.match(line.strip())
