import re

from dspy.signatures.field import Image
from .base import Adapter
from .image_utils import encode_image

field_header_pattern = re.compile(r"\[\[\[ ### (\w+) ### \]\]\]")


class ChatAdapter(Adapter):
    def __init__(self):
        pass

    def format(self, signature, demos, inputs):
        messages = []

        # TODO: Extract `raw_demos` out of `demos`, i.e. demos where some of the output_fields are not filled in.
        # raw_demos = [demo for demo in demos if not all(k in demo for k in signature.output_fields)]
        # demos = [demo for demo in demos if demo not in raw_demos]

        prepared_instructions = prepare_instructions(signature)
        messages.append({"role": "system", "content": prepared_instructions})

        # messages.append({"role": "system", "content": prepare_instructions(signature, raw_demos)})

        # TODO: Remove the raw_demos from demos.
        input_field_types = [field.annotation for field in signature.input_fields.values()]
        output_field_types = [field.annotation for field in signature.output_fields.values()]

        for demo in demos:
            output_fields_, demo_ = list(signature.output_fields.keys()) + ["completed"], {**demo, "completed": ""}

            # signature
            messages.append(
                {"role": "user", "content": format_chat_turn(signature.input_fields.keys(), input_field_types, demo)}
            )
            messages.append(
                {"role": "assistant", "content": format_chat_turn(output_fields_, output_field_types, demo_)}
            )

        messages.append(
            {"role": "user", "content": format_chat_turn(signature.input_fields.keys(), input_field_types, inputs)}
        )

        return messages

    def parse(self, signature, completion):
        sections = [(None, [])]

        for line in completion.splitlines():
            match = field_header_pattern.match(line.strip())
            if match:
                sections.append((match.group(1), []))
            else:
                sections[-1][1].append(line)

        sections = [(k, "\n".join(v).strip()) for k, v in sections]

        fields = {}
        for k, v in sections:
            if (k not in fields) and (k in signature.output_fields):
                fields[k] = v

        if fields.keys() != signature.output_fields.keys():
            print("Expected", signature.output_fields.keys(), "but got", fields.keys(), "from", completion)
            raise ValueError(f"Expected {signature.output_fields.keys()} but got {fields.keys()}")

        return fields


def format_fields(fields):
    return "\n\n".join([f"[[[ ### {k} ### ]]]\n{v}" for k, v in fields.items()]).strip()


def format_chat_turn(field_names, field_types, values):
    # TODO: Reinstate validation after dealing with raw_demos in the system messages.
    # if not set(values).issuperset(set(field_names)):
    #     raise ValueError(f"Expected {field_names} but got {values.keys()}")
<<<<<<< HEAD
    
    # text_content = format_fields({k: values[k] for k in field_names if 'image' not in k})
    
    request = []
    
    for k in field_names:
        if 'image' in k:
            image = values.get(k)
=======

    text_content = format_fields(
        {
            field_name: values[field_name]
            for field_name, field_type in zip(field_names, field_types)
            if not isinstance(field_type, Image) and ("rationale" not in field_name or "rationale" in values)
        }
    )

    message_contents: list[dict[str, str]] = []

    for field_name, field_type in zip(field_names, field_types):

        if field_type == Image:
            image = values[field_name]
>>>>>>> 17c2926c
            if not image:
                raise ValueError(f"Image not found for field {k}")
            
            image_base64 = encode_image(image)
<<<<<<< HEAD
            if not image_base64:
                raise ValueError(f"Failed to encode image for field {k}")
            
            if request and request[-1]["type"] == "text":
                request[-1]["text"] += f"\n\n[[[ ### {k} ### ]]]\n"
            else:
                request.append({
                    "type": "text",
                    "text": f"\n\n[[[ ### {k} ### ]]]\n"
                })
            
            request.append({
                "type": "image_url",
                "image_url": {
                    "url": f"data:image/jpeg;base64,{image_base64}"
                }
            })
        else:
            request.append({
                "type": "text",
                "text": format_fields({k: values[k]})
            })
    
    return request
=======
            if image_base64:
                message_contents.append(
                    {"type": "image_url", "image_url": {"url": f"data:image/jpeg;base64,{image_base64}"}}
                )
            else:
                raise ValueError(f"Failed to encode image for field {field_name}")

    message_contents.append({"type": "text", "text": text_content})

    return message_contents

>>>>>>> 17c2926c

def enumerate_fields(fields):
    parts = []
    for idx, (k, v) in enumerate(fields.items()):
        parts.append(f"{idx+1}. `{k}`")
        parts[-1] += f" ({v.annotation.__name__})"
        parts[-1] += f": {v.json_schema_extra['desc']}" if v.json_schema_extra["desc"] != f"${{{k}}}" else ""

    return "\n".join(parts).strip()


def prepare_instructions(signature):
    parts = []
    parts.append("Your input fields are:\n" + enumerate_fields(signature.input_fields))
    parts.append("Your output fields are:\n" + enumerate_fields(signature.output_fields))
    parts.append("All interactions will be structured in the following way, with the appropriate values filled in.")

    parts.append(format_fields({f: f"{{{f}}}" for f in signature.input_fields}))
    parts.append(format_fields({f: f"{{{f}}}" for f in signature.output_fields}))
    parts.append(format_fields({"completed": ""}))

    objective = ("\n" + " " * 8).join([""] + signature.instructions.splitlines())
    parts.append(f"In adhering to this structure, your objective is: {objective}")

    parts.append(
        "You will receive some input fields in each interaction. "
        + "Respond only with the corresponding output fields, starting with the field "
        + ", then ".join(f"`{f}`" for f in signature.output_fields)
        + ", and then ending with the marker for `completed`."
    )

    return "\n\n".join(parts).strip()<|MERGE_RESOLUTION|>--- conflicted
+++ resolved
@@ -76,16 +76,10 @@
     # TODO: Reinstate validation after dealing with raw_demos in the system messages.
     # if not set(values).issuperset(set(field_names)):
     #     raise ValueError(f"Expected {field_names} but got {values.keys()}")
-<<<<<<< HEAD
     
     # text_content = format_fields({k: values[k] for k in field_names if 'image' not in k})
     
     request = []
-    
-    for k in field_names:
-        if 'image' in k:
-            image = values.get(k)
-=======
 
     text_content = format_fields(
         {
@@ -101,12 +95,10 @@
 
         if field_type == Image:
             image = values[field_name]
->>>>>>> 17c2926c
             if not image:
                 raise ValueError(f"Image not found for field {k}")
             
             image_base64 = encode_image(image)
-<<<<<<< HEAD
             if not image_base64:
                 raise ValueError(f"Failed to encode image for field {k}")
             
@@ -131,19 +123,6 @@
             })
     
     return request
-=======
-            if image_base64:
-                message_contents.append(
-                    {"type": "image_url", "image_url": {"url": f"data:image/jpeg;base64,{image_base64}"}}
-                )
-            else:
-                raise ValueError(f"Failed to encode image for field {field_name}")
-
-    message_contents.append({"type": "text", "text": text_content})
-
-    return message_contents
-
->>>>>>> 17c2926c
 
 def enumerate_fields(fields):
     parts = []
