--- conflicted
+++ resolved
@@ -1,6 +1,5 @@
 import dsp
 import dspy
-from dspy.signatures.signature import ensure_signature
 from ..primitives.program import Module
 from .predict import Predict
 
@@ -11,43 +10,35 @@
 class ReAct(Module):
     def __init__(self, signature, max_iters=5, num_results=3, tools=None):
         super().__init__()
-        self.signature = signature = ensure_signature(signature)
+        self.signature = signature = dspy.Predict(signature).signature
         self.max_iters = max_iters
 
         self.tools = tools or [dspy.Retrieve(k=num_results)]
-        self.tools = {tool.name: tool for tool in self.tools}
+        self.tools = {tool.name: tool for tool in self.tools} #if isinstance(self.tools, list) else self.tools
 
-        self.input_fields = self.signature.input_fields
-        self.output_fields = self.signature.output_fields
+        self.input_fields = {k: v for k, v in self.signature.kwargs.items() if isinstance(v, dspy.InputField)}
+        self.output_fields = {k: v for k, v in self.signature.kwargs.items() if isinstance(v, dspy.OutputField)}
 
-        assert len(self.output_fields) == 1, "ReAct only supports one output field."
+        inputs, outputs = signature.fields[:-1], signature.fields[-1:]
 
-        inputs_ = ", ".join([f"`{k}`" for k in self.input_fields.keys()])
-        outputs_ = ", ".join([f"`{k}`" for k in self.output_fields.keys()])
+        inputs_ = ', '.join([f"`{field.input_variable}`" for field in inputs])
+        outputs_ = ', '.join([f"`{field.output_variable}`" for field in outputs])
 
-        instr = [
-            f"You will be given {inputs_} and you will respond with {outputs_}.\n",
-            "To do this, you will interleave Thought, Action, and Observation steps.\n",
-            "Thought can reason about the current situation, and Action can be the following types:\n",
-        ]
+        assert len(outputs) == 1, "ReAct only supports one output field."
 
-        self.tools["Finish"] = dspy.Example(
-            name="Finish",
-            input_variable=outputs_.strip("`"),
-            desc=f"returns the final {outputs_} and finishes the task",
-        )
+        instr = []
+        instr.append(f"You will be given {inputs_} and you will respond with {outputs_}.\n")
+        instr.append("To do this, you will interleave Thought, Action, and Observation steps.\n")
+        instr.append("Thought can reason about the current situation, and Action can be the following types:\n")
+
+        self.tools['Finish'] = dspy.Example(name="Finish", input_variable=outputs_.strip('`'), desc=f"returns the final {outputs_} and finishes the task")
 
         for idx, tool in enumerate(self.tools):
             tool = self.tools[tool]
-            instr.append(
-                f"({idx+1}) {tool.name}[{tool.input_variable}], which {tool.desc}"
-            )
-
-        instr = "\n".join(instr)
-        self.react = [
-            Predict(dspy.Signature(self._generate_signature(i), instr))
-            for i in range(1, max_iters + 1)
-        ]
+            instr.append(f"({idx+1}) {tool.name}[{tool.input_variable}], which {tool.desc}")
+        
+        instr = '\n'.join(instr)
+        self.react = [Predict(dsp.Template(instr, **self._generate_signature(i))) for i in range(1, max_iters + 1)]
 
     def _generate_signature(self, iters):
         signature_dict = {}
@@ -55,59 +46,34 @@
             signature_dict[key] = val
 
         for j in range(1, iters + 1):
-            signature_dict[f"Thought_{j}"] = dspy.OutputField(
-                prefix=f"Thought {j}:",
-                desc="next steps to take based on last observation",
-            )
+            signature_dict[f"Thought_{j}"] = dspy.OutputField(prefix=f"Thought {j}:", desc="next steps to take based on last observation")
 
-            tool_list = " or ".join(
-                [
-                    f"{tool.name}[{tool.input_variable}]"
-                    for tool in self.tools.values()
-                    if tool.name != "Finish"
-                ]
-            )
-            signature_dict[f"Action_{j}"] = dspy.OutputField(
-                prefix=f"Action {j}:",
-                desc=f"always either {tool_list} or, when done, Finish[answer]",
-            )
+            tool_list = ' or '.join([f"{tool.name}[{tool.input_variable}]" for tool in self.tools.values() if tool.name != 'Finish'])
+            signature_dict[f"Action_{j}"] = dspy.OutputField(prefix=f"Action {j}:", desc=f"always either {tool_list} or, when done, Finish[answer]")
 
             if j < iters:
-                signature_dict[f"Observation_{j}"] = dspy.OutputField(
-                    prefix=f"Observation {j}:",
-                    desc="observations based on action",
-                    format=dsp.passages2text,
-                )
+                signature_dict[f"Observation_{j}"] = dspy.OutputField(prefix=f"Observation {j}:", desc="observations based on action", format=dsp.passages2text)
 
         return signature_dict
-
+    
     def act(self, output, hop):
         try:
             action = output[f"Action_{hop+1}"]
-            action_name, action_val = action.strip().split("\n")[0].split("[", 1)
-            action_val = action_val.rsplit("]", 1)[0]
+            action_name, action_val = action.strip().split('\n')[0].split('[', 1)
+            action_val = action_val.rsplit(']', 1)[0]
 
-            if action_name == "Finish":
-                return action_val
+            if action_name == 'Finish': return action_val
 
-<<<<<<< HEAD
-            output[f"Observation_{hop+1}"] = self.tools[action_name](
-                action_val
-            ).passages
-=======
             try: 
                 output[f"Observation_{hop+1}"] = self.tools[action_name](action_val).passages
             except AttributeError:
                 # Handle the case where 'passages' attribute is missing
                 # TODO: This is a hacky way to handle this. Need to fix this.
                 output[f"Observation_{hop+1}"] = self.tools[action_name](action_val)
->>>>>>> f550eaed
 
         except Exception as e:
-            output[f"Observation_{hop+1}"] = (
-                "Failed to parse action. Bad formatting or incorrect action name."
-            )
-            raise e
+            output[f"Observation_{hop+1}"] = "Failed to parse action. Bad formatting or incorrect action name."
+        
 
     def forward(self, **kwargs):
         args = {key: kwargs[key] for key in self.input_fields.keys() if key in kwargs}
@@ -115,10 +81,9 @@
         for hop in range(self.max_iters):
             # with dspy.settings.context(show_guidelines=(i <= 2)):
             output = self.react[hop](**args)
-
-            if action_val := self.act(output, hop):
-                break
+            
+            if action_val := self.act(output, hop): break
             args.update(output)
 
         # assumes only 1 output field for now - TODO: handling for multiple output fields
-        return dspy.Prediction(**{list(self.output_fields.keys())[0]: action_val or ""})+        return dspy.Prediction(**{list(self.output_fields.keys())[0]: action_val or ''}) 