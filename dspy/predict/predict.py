import random

from pydantic import BaseModel

import dsp
from dspy.predict.parameter import Parameter
from dspy.primitives.program import Module

from dspy.primitives.prediction import Prediction
from dspy.signatures.signature import ensure_signature, signature_to_template

import logging
from functools import lru_cache

@lru_cache(maxsize=None)
def warn_once(msg: str):
    logging.warning(msg)


class Predict(Module, Parameter):
    def __init__(self, signature, _parse_values=True, **config):
        self.stage = random.randbytes(8).hex()
        self.signature = ensure_signature(signature)
        self.config = config
        self._parse_values = _parse_values
        self.reset()

    def reset(self):
        self.lm = None
        self.traces = []
        self.train = []
        self.demos = []

    def dump_state(self, save_verbose=False):
        state_keys = ["lm", "traces", "train"]
        state = {k: getattr(self, k) for k in state_keys}

        state["demos"] = []
        for demo in self.demos:
            demo = demo.copy()

            for field in demo:
                if isinstance(demo[field], BaseModel):
                    demo[field] = demo[field].model_dump_json()

            state["demos"].append(demo)

        # If `save_verbose` save all field metadata as well.
        if save_verbose:
            fields = []
            for field_key in self.signature.fields.keys():
                field_metadata = self.signature.fields[field_key]
                fields.append(
                    {
                        "name": field_key,
                        "field_type": field_metadata.json_schema_extra["__dspy_field_type"],
                        "description": field_metadata.json_schema_extra["desc"],
                        "prefix": field_metadata.json_schema_extra["prefix"],
                    }
                )
            state["fields"] = fields

        # Cache the signature instructions and the last field's name.
        *_, last_key = self.signature.fields.keys()
        state["signature_instructions"] = self.signature.instructions
        state["signature_prefix"] = self.signature.fields[last_key].json_schema_extra["prefix"]

        # Some special stuff for CoT.
        if hasattr(self, "extended_signature"):
            # Cache the signature instructions and the last field's name.
            state["extended_signature_instructions"] = self.extended_signature.instructions
            state["extended_signature_prefix"] = self.extended_signature.fields[last_key].json_schema_extra["prefix"]

        return state

    def load_state(self, state):
        for name, value in state.items():
            setattr(self, name, value)

        # Reconstruct the signature.
        if "signature_instructions" in state:
            instructions = state["signature_instructions"]
            self.signature = self.signature.with_instructions(instructions)

        if "signature_prefix" in state:
            prefix = state["signature_prefix"]
            *_, last_key = self.signature.fields.keys()
            self.signature = self.signature.with_updated_fields(last_key, prefix=prefix)

        # Some special stuff for CoT.
        if "extended_signature_instructions" in state:
            instructions = state["extended_signature_instructions"]
            self.extended_signature = self.extended_signature.with_instructions(instructions)

        if "extended_signature_prefix" in state:
            prefix = state["extended_signature_prefix"]
            *_, last_key = self.extended_signature.fields.keys()
            self.extended_signature = self.extended_signature.with_updated_fields(last_key, prefix=prefix)

    def __call__(self, **kwargs):
        return self.forward(**kwargs)

    def forward(self, **kwargs):
        assert not dsp.settings.compiling, "It's no longer ever the case that .compiling is True"

        # Extract the three privileged keyword arguments.
        new_signature = ensure_signature(kwargs.pop("new_signature", None))
        signature = ensure_signature(kwargs.pop("signature", self.signature))
        demos = kwargs.pop("demos", self.demos)
        config = dict(**self.config, **kwargs.pop("config", {}))

        # Get the right LM to use.
        lm = kwargs.pop("lm", self.lm) or dsp.settings.lm
        assert lm is not None, "No LM is loaded."

        # If temperature is 0.0 but its n > 1, set temperature to 0.7.
        temperature = config.get("temperature")
        temperature = lm.kwargs["temperature"] if temperature is None else temperature
        num_generations = config.get("n") or lm.kwargs.get("n") or lm.kwargs.get("num_generations") or 1

        if (temperature is None or temperature <= 0.15) and num_generations > 1:
            config["temperature"] = 0.7

        if new_signature is not None:
            signature = new_signature

        if not all(k in kwargs for k in signature.input_fields):
            present = [k for k in signature.input_fields if k in kwargs]
            missing = [k for k in signature.input_fields if k not in kwargs]
            print(f"WARNING: Not all input fields were provided to module. Present: {present}. Missing: {missing}.")

        import dspy
<<<<<<< HEAD

        if isinstance(lm, dspy.BaseLM):
            completions = v2_5_generate(lm, config, signature, demos, kwargs)
=======
        if isinstance(lm, dspy.LM):
            completions = v2_5_generate(lm, config, signature, demos, kwargs, _parse_values=self._parse_values)
>>>>>>> cdbea6eb
        else:
            warn_once("\t*** In DSPy 2.5, all LM clients except `dspy.LM` are deprecated. ***\n"
                      f" \t\tYou are using the client {lm.__class__.__name__}, which will be removed in DSPy 2.6.\n"
                      " \t\tChanging the client is straightforward and will let you use new features (Adapters) that"
                      " improve the consistency of LM outputs, especially when using chat LMs. \n\n"
                      " \t\tLearn more about the changes and how to migrate at\n"
                      " \t\thttps://github.com/stanfordnlp/dspy/blob/main/examples/migration.ipynb")

            if dsp.settings.experimental:
                completions = new_generate(lm, signature, dsp.Example(demos=demos, **kwargs), **config)
            else:
                completions = old_generate(demos, signature, kwargs, config, self.lm, self.stage)

        pred = Prediction.from_completions(completions, signature=signature)

        if kwargs.pop("_trace", True) and dsp.settings.trace is not None:
            trace = dsp.settings.trace
            trace.append((self, {**kwargs}, pred))

        return pred

    def update_config(self, **kwargs):
        self.config = {**self.config, **kwargs}

    def get_config(self):
        return self.config

    def __repr__(self):
        return f"{self.__class__.__name__}({self.signature})"


def old_generate(demos, signature, kwargs, config, lm, stage):
    # Switch to legacy format for dsp.generate
    x = dsp.Example(demos=demos, **kwargs)
    template = signature_to_template(signature)

    if lm is None:
        x, C = dsp.generate(template, **config)(x, stage=stage)
    else:
        # Note: query_only=True means the instructions and examples are not included.
        with dsp.settings.context(lm=lm, query_only=True):
            x, C = dsp.generate(template, **config)(x, stage=stage)

    # assert stage in x, "The generated (input, output) example was not stored"

    completions = []

    for c in C:
        completions.append({})
        for field in template.fields:
            if field.output_variable not in kwargs.keys():
                completions[-1][field.output_variable] = getattr(c, field.output_variable)

    return completions


def new_generate(lm, signature, example, max_depth=6, **kwargs):
    kwargs["stop"] = tuple(kwargs.get("stop", [])) or ("\n---",)

    # Generate and extract the fields.
    template = signature_to_template(signature, adapter=dsp.ExperimentalAdapter)
    prompt = template(example)
    completions = lm(prompt, **kwargs)
    completions = [template.extract(example, p) for p in completions]

    assert all(set(signature.input_fields).issubset(set(c.keys())) for c in completions), "Missing input keys."

    # Find the completions that are most complete.
    field_names = [field.input_variable for field in template.fields]
    for field_idx, key in enumerate(field_names):
        completions_ = [c for c in completions if key in c.keys() and c[key] is not None]
        completions = completions_ or completions
        if len(completions_) == 0:
            break

    # If none of the completions is completed (i.e., none has the final field set).
    if len(completions_) == 0:
        # Pick the first completion that has gone farthest.
        completion = completions[0]

        for field_idx_ in range(field_idx + 1, len(field_names)):
            if field_names[field_idx_] in completion:
                del completion[field_names[field_idx_]]

        # Recurse with greedy decoding.
        new_kwargs = {
            **kwargs,
            "n": 1,
            "temperature": 0.0,
        }

        assert max_depth > 0
        return new_generate(lm, signature, completion, max_depth=max_depth - 1, **new_kwargs)

    # Keep only output fields.
    completions = [{k: v for k, v in c.items() if k in signature.output_fields} for c in completions]

    return completions


def v2_5_generate(lm, lm_kwargs, signature, demos, inputs, _parse_values=True):
    import dspy

    adapter = dspy.settings.adapter or dspy.ChatAdapter()

<<<<<<< HEAD
    return adapter(lm, lm_kwargs=lm_kwargs, signature=signature, demos=demos, inputs=inputs)
=======
    return adapter(lm, lm_kwargs=lm_kwargs, signature=signature, demos=demos, inputs=inputs, _parse_values=_parse_values)
    
>>>>>>> cdbea6eb


# TODO: get some defaults during init from the context window?
# # TODO: FIXME: Hmm, I guess expected behavior is that contexts can
# affect execution. Well, we need to determine whether context dominates, __init__ demoninates, or forward dominates.
# Generally, unless overwritten, we'd see n=None, temperature=None.
# That will eventually mean we have to learn them.<|MERGE_RESOLUTION|>--- conflicted
+++ resolved
@@ -130,14 +130,8 @@
             print(f"WARNING: Not all input fields were provided to module. Present: {present}. Missing: {missing}.")
 
         import dspy
-<<<<<<< HEAD
-
-        if isinstance(lm, dspy.BaseLM):
-            completions = v2_5_generate(lm, config, signature, demos, kwargs)
-=======
         if isinstance(lm, dspy.LM):
             completions = v2_5_generate(lm, config, signature, demos, kwargs, _parse_values=self._parse_values)
->>>>>>> cdbea6eb
         else:
             warn_once("\t*** In DSPy 2.5, all LM clients except `dspy.LM` are deprecated. ***\n"
                       f" \t\tYou are using the client {lm.__class__.__name__}, which will be removed in DSPy 2.6.\n"
@@ -243,12 +237,8 @@
 
     adapter = dspy.settings.adapter or dspy.ChatAdapter()
 
-<<<<<<< HEAD
-    return adapter(lm, lm_kwargs=lm_kwargs, signature=signature, demos=demos, inputs=inputs)
-=======
     return adapter(lm, lm_kwargs=lm_kwargs, signature=signature, demos=demos, inputs=inputs, _parse_values=_parse_values)
     
->>>>>>> cdbea6eb
 
 
 # TODO: get some defaults during init from the context window?
